# Copyright The Cloud Custodian Authors.
# SPDX-License-Identifier: Apache-2.0
import logging
import os
import sys
import time

import pytest

from c7n_gcp.resources.resourcemanager import HierarchyAction
from gcp_common import BaseTest
from mock import mock

from c7n.exceptions import ResourceLimitExceeded


class LimitsTest(BaseTest):
    def test_policy_resource_limits(self):
        parent = 'organizations/926683928810'
        session_factory = self.replay_flight_data('folder-query')

        p = self.load_policy(
            {'name': 'limits',
             "max-resources-percent": 2.5,
             'resource': 'gcp.folder',
             'query':
                 [{'parent': parent}]},
            session_factory=session_factory)

        p.ctx.metrics.flush = mock.MagicMock()
        output = self.capture_logging('custodian.policy', level=logging.ERROR)
        self.assertRaises(ResourceLimitExceeded, p.run)
        self.assertTrue("policy:limits exceeded resource-limit:2.5% found:1 total:"
                        in output.getvalue())
        self.assertEqual(
            p.ctx.metrics.buf[0]['MetricName'], 'ResourceLimitExceeded')

    def test_policy_resource_limits_count(self):
        session_factory = self.replay_flight_data('disk-query')
        p = self.load_policy(
            {'name': 'limits',
             'resource': 'gcp.disk',
             'max-resources': 1},
            session_factory=session_factory)

        p.ctx.metrics.flush = mock.MagicMock()
        output = self.capture_logging('custodian.policy', level=logging.ERROR)
        self.assertRaises(ResourceLimitExceeded, p.run)
        self.assertTrue("policy:limits exceeded resource-limit:1 found:"
                        in output.getvalue())
        self.assertEqual(
            p.ctx.metrics.buf[0]['MetricName'], 'ResourceLimitExceeded')


class OrganizationTest(BaseTest):
    def test_project_get(self):
        factory = self.replay_flight_data(
            'organization-get-resource', project_id='cloud-custodian')
        p = self.load_policy({'name': 'organization', 'resource': 'gcp.organization'},
                             session_factory=factory)
        org = p.resource_manager.get_resource({
            "resourceName": "//cloudresourcemanager.googleapis.com/"
            "organizations/111111111111"})
        self.assertEqual(org['lifecycleState'], 'ACTIVE')
        self.assertEqual(org['displayName'], 'custodian.com')

    def test_organization_query(self):
        organization_name = 'organizations/851339424791'
        session_factory = self.replay_flight_data('organization-query')

        policy = self.load_policy(
            {'name': 'gcp-organization-dryrun',
             'resource': 'gcp.organization'},
            session_factory=session_factory)

        organization_resources = policy.run()
        self.assertEqual(organization_resources[0]['name'], organization_name)

    def test_organization_set_iam_policy(self):
        resource_full_name = 'organizations/926683928810'
        get_iam_policy_params = {'resource': resource_full_name, 'body': {}}
        session_factory = self.replay_flight_data('organization-set-iam-policy')

        policy = self.load_policy(
            {'name': 'gcp-organization-set-iam-policy',
             'resource': 'gcp.organization',
             'filters': [{'type': 'value',
                          'key': 'name',
                          'value': resource_full_name}],
             'actions': [{'type': 'set-iam-policy',
                          'add-bindings':
                              [{'members': ['user:mediapills@gmail.com'],
                                'role': 'roles/owner'}]}]},
            session_factory=session_factory)

        client = policy.resource_manager.get_client()
        actual_bindings = client.execute_query('getIamPolicy', get_iam_policy_params)
        expected_bindings = [{'members': ['user:alex.karpitski@gmail.com',
                                          'user:dkhanas@gmail.com',
                                          'user:pavel_mitrafanau@epam.com',
                                          'user:yauhen_shaliou@comelfo.com'],
                              'role': 'roles/owner'}]
        self.assertEqual(actual_bindings['bindings'], expected_bindings)

        resources = policy.run()
        self.assertEqual(len(resources), 1)
        self.assertEqual(resources[0]['name'], resource_full_name)

        if self.recording:
            time.sleep(1)

        actual_bindings = client.execute_query('getIamPolicy', get_iam_policy_params)
        expected_bindings[0]['members'].insert(2, 'user:mediapills@gmail.com')
        self.assertEqual(actual_bindings['bindings'], expected_bindings)


class FolderTest(BaseTest):

    def test_folder_query(self):
        resource_name = 'folders/112838955399'
        parent = 'organizations/926683928810'
        session_factory = self.replay_flight_data('folder-query')

        policy = self.load_policy(
            {'name': 'gcp-folder-dryrun',
             'resource': 'gcp.folder',
             'query':
                 [{'parent': parent}]},
            session_factory=session_factory)

        resources = policy.run()
        self.assertEqual(resources[0]['name'], resource_name)
        self.assertEqual(resources[0]['parent'], parent)


class ProjectTest(BaseTest):

    def test_project_get(self):
        factory = self.replay_flight_data(
            'project-get-resource', project_id='cloud-custodian')
        p = self.load_policy({'name': 'project', 'resource': 'gcp.project'},
                             session_factory=factory)
        project = p.resource_manager.get_resource({
            "resourceName": "//cloudresourcemanager.googleapis.com/"
            "projects/cloud-custodian"})
        self.assertEqual(project['lifecycleState'], 'ACTIVE')
        self.assertEqual(project['name'], 'cloud-custodian')

    @pytest.mark.skipif(
        sys.platform.startswith('win'), reason='windows file path fun')
    def test_propagate_tags(self):
        factory = self.replay_flight_data('project-propagate-tags')

        label_path = os.path.join(
            os.path.dirname(__file__), 'data', 'folder-labels.json')

        p = self.load_policy({
            'name': 'p-label',
            'resource': 'gcp.project',
            'query': [
                {'filter': 'parent.id:389734459213 parent.type:folder'}],
            'filters': [
                {'tag:cost-center': 'absent'}],
            'actions': [
                {'type': 'propagate-labels',
                 'folder-labels': {
                     'url': 'file://%s' % label_path}}
            ],
        }, session_factory=factory)
        resources = p.run()
        assert len(resources) == 3
        # verify we successfully filtered out non active projects
        assert {r['lifecycleState'] for r in resources} == {'ACTIVE', 'DELETE_REQUESTED'}
        # verify tags
        client = p.resource_manager.get_client()
        project = client.execute_query(
            'get', {'projectId': 'c7n-test-target'})
        assert project['labels'] == {'app': 'c7n',
                                     'cost-center': 'qa',
                                     'env_type': 'dev',
                                     'owner': 'testing'}

    def test_project_hierarchy(self):
        factory = self.replay_flight_data('project-hierarchy')
        p = self.load_policy({
            'name': 'p-parents',
            'resource': 'gcp.project',
            'query': [
                {'filter': 'parent.id:389734459213 parent.type:folder'}],
        }, session_factory=factory)
        resources = p.run()
        hierarchy = HierarchyAction({}, p.resource_manager)
        hierarchy.load_hierarchy(resources)
        assert hierarchy.folder_ids == set(('389734459213', '264112811077'))
        hierarchy.load_folders()
        assert hierarchy.folders == {
            '264112811077': {'createTime': '2020-11-05T15:31:46.060Z',
                             'displayName': 'apps',
                             'lifecycleState': 'ACTIVE',
                             'name': 'folders/264112811077',
                             'parent': 'organizations/11144'},
            '389734459213': {'createTime': '2020-11-05T15:32:49.681Z',
                             'displayName': 'ftests',
                             'lifecycleState': 'ACTIVE',
                             'name': 'folders/389734459213',
                             'parent': 'folders/264112811077'}}
        self.assertRaises(NotImplementedError, hierarchy.load_metadata)
        self.assertRaises(NotImplementedError, hierarchy.diff, [])

    def test_project_hierarchy_no_op(self):

        class Sub(HierarchyAction):
            # dummy impl for coverage check
            def load_hierarchy(self, resources):
                pass

            def diff(self, resources):
                return ()

            def load_metadata(self):
                pass

        factory = self.replay_flight_data('project-hierarchy')
        p = self.load_policy({
            'name': 'p-parents',
            'resource': 'gcp.project'}, session_factory=factory)
        hierarchy = Sub({}, p.resource_manager)
        hierarchy.process([])

    def test_project_delete(self):
        factory = self.replay_flight_data('project-delete')
        p = self.load_policy({
            'name': 'p-delete',
            'resource': 'gcp.project',
            'query': [
                {'filter': 'id:hautomation'}],
            'filters': [{
                'lifecycleState': 'ACTIVE'}],
            'actions': ['delete']},
            session_factory=factory)
        resources = p.run()
        assert len(resources) == 1
        assert resources[0]['projectId'] == 'hautomation'
        client = p.resource_manager.get_client()
        project = client.execute_query(
            'get', {'projectId': 'hautomation'})
        assert project['lifecycleState'] != 'ACTIVE'

    def test_project_label(self):
        factory = self.replay_flight_data('project-set-labels')
        p = self.load_policy({
            'name': 'p-set-labels',
            'resource': 'gcp.project',
            'query': [
                {'filter': 'id:c7n-test-target'}],
            'filters': [
                {'tag:app': 'absent'}],
            'actions': [{
                'type': 'set-labels',
                'labels': {
                    'env_type': 'dev',
                    'app': 'c7n'}
            }]}, session_factory=factory)
        resources = p.run()
        assert len(resources) == 1
        client = p.resource_manager.get_client()
        project = client.execute_query(
            'get', {'projectId': 'c7n-test-target'})
        assert project['labels'] == {'app': 'c7n', 'env_type': 'dev'}

    def test_project_set_iam_policy(self):
        resource_full_name = 'cloud-custodian'
        get_iam_policy_params = {'resource': resource_full_name, 'body': {}}
        session_factory = self.replay_flight_data(
            'project-set-iam-policy')

        policy = self.load_policy(
            {'name': 'gcp-project-set-iam-policy',
             'resource': 'gcp.project',
             'filters': [{'type': 'value',
                          'key': 'name',
                          'value': resource_full_name}],
             'actions': [{'type': 'set-iam-policy',
                          'add-bindings':
                              [{'members': ['user:mediapills@gmail.com'],
                                'role': 'roles/automl.admin'}]}]},
            session_factory=session_factory)

        client = policy.resource_manager.get_client()
        actual_bindings = client.execute_query('getIamPolicy', get_iam_policy_params)
        expected_bindings = [{'members': ['user:alex.karpitski@gmail.com'],
                              'role': 'roles/automl.admin'},
                             {'members': ['user:alex.karpitski@gmail.com'],
                              'role': 'roles/billing.projectManager'},
                             {'members': ['user:alex.karpitski@gmail.com'],
                              'role': 'roles/owner'}]
        self.assertEqual(actual_bindings['bindings'], expected_bindings)

        resources = policy.run()
        self.assertEqual(len(resources), 1)
        self.assertEqual(resources[0]['name'], resource_full_name)

        if self.recording:
            time.sleep(1)

        actual_bindings = client.execute_query('getIamPolicy', get_iam_policy_params)
        expected_bindings[0]['members'].append('user:mediapills@gmail.com')
        self.assertEqual(actual_bindings['bindings'], expected_bindings)
<<<<<<< HEAD

    def test_project_iam_policy_filter(self):
        factory = self.replay_flight_data('project_iam_policy')
=======
    
    def test_project_iam_member_roles(self):
        factory = self.replay_flight_data('project-iam-policy')
>>>>>>> 2365a4bc
        p = self.load_policy({
            'name': 'resource',
            'resource': 'gcp.project',
            'filters': [{
<<<<<<< HEAD
                'type': 'iam-policy',
                'key': 'bindings[*].members[]',
                'op': 'contains',
                'value': 'user:abc@gmail.com'
            }]},
            session_factory=factory)
        resources = p.run()
        self.assertEqual(len(resources), 3)

        for resource in resources:
            self.assertTrue('iamPolicy' in resource)
            bindings = resource['iamPolicy']['bindings']
            members = set()
            for binding in bindings:
                for member in binding['members']:
                    members.add(member)
            self.assertTrue('user:abc@gmail.com' in members)

    def test_project_iam_user_roles(self):
            factory = self.replay_flight_data('project_iam_policy')
            p = self.load_policy({
                'name': 'resource',
                'resource': 'gcp.project',
                'filters': [{
                    'type': 'iam-user-roles',
                    'key': '[*].roles',
                    'op': 'contains',
                    'value': ["roles/owner", "roles/viewer"]
                }]},
                session_factory=factory)
            resources = p.run()
            self.assertEqual(len(resources), 1)

            for resource in resources:
                self.assertTrue('iamPolicyUserRoles' in resource)
                isUserFound = False
                for userRole in resource['iamPolicyUserRoles']:
                    user, roles = userRole['user'], userRole['roles']
                    if user == 'user:abc@gmail.com':
                        isUserFound = True
                        self.assertTrue('roles/owner' in roles)
                        self.assertTrue('roles/viewer' in roles)
                        break
                self.assertTrue(isUserFound)
=======
                'type': 'iam-member-roles',
                'key': 'serviceAccount',
                'op': 'intersect',
                'value': ["roles/owner", "roles/admin", "roles/editor"]
            }]},
            session_factory=factory)
        resources = p.run()
        self.assertEqual(len(resources), 2)

        for resource in resources:
            self.assertTrue('iamPolicyMemberRoles' in resource)
            serviceAccountRoles = resource['iamPolicyMemberRoles']['serviceAccount']
            self.assertTrue('roles/owner' in serviceAccountRoles or
             'roles/admin' in serviceAccountRoles or
             'roles/editor' in serviceAccountRoles)
>>>>>>> 2365a4bc
<|MERGE_RESOLUTION|>--- conflicted
+++ resolved
@@ -306,20 +306,13 @@
         actual_bindings = client.execute_query('getIamPolicy', get_iam_policy_params)
         expected_bindings[0]['members'].append('user:mediapills@gmail.com')
         self.assertEqual(actual_bindings['bindings'], expected_bindings)
-<<<<<<< HEAD
 
     def test_project_iam_policy_filter(self):
         factory = self.replay_flight_data('project_iam_policy')
-=======
-    
-    def test_project_iam_member_roles(self):
-        factory = self.replay_flight_data('project-iam-policy')
->>>>>>> 2365a4bc
         p = self.load_policy({
             'name': 'resource',
             'resource': 'gcp.project',
             'filters': [{
-<<<<<<< HEAD
                 'type': 'iam-policy',
                 'key': 'bindings[*].members[]',
                 'op': 'contains',
@@ -364,7 +357,13 @@
                         self.assertTrue('roles/viewer' in roles)
                         break
                 self.assertTrue(isUserFound)
-=======
+    
+    def test_project_iam_member_roles(self):
+        factory = self.replay_flight_data('project-iam-policy')
+        p = self.load_policy({
+            'name': 'resource',
+            'resource': 'gcp.project',
+            'filters': [{
                 'type': 'iam-member-roles',
                 'key': 'serviceAccount',
                 'op': 'intersect',
@@ -379,5 +378,4 @@
             serviceAccountRoles = resource['iamPolicyMemberRoles']['serviceAccount']
             self.assertTrue('roles/owner' in serviceAccountRoles or
              'roles/admin' in serviceAccountRoles or
-             'roles/editor' in serviceAccountRoles)
->>>>>>> 2365a4bc
+             'roles/editor' in serviceAccountRoles)