--- conflicted
+++ resolved
@@ -1,9 +1,4 @@
 # Copyright The Cloud Custodian Authors.
 # SPDX-License-Identifier: Apache-2.0
 #
-<<<<<<< HEAD
-from .metrics import GCPMetricsFilter
-from .sccfindings import SecurityComandCenterFindingsFilter
-=======
-from .iampolicy import IamPolicyFilter
->>>>>>> d94ddd84
+from .iampolicy import IamPolicyFilter