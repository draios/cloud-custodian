--- conflicted
+++ resolved
@@ -1,9 +1,4 @@
 # Copyright The Cloud Custodian Authors.
 # SPDX-License-Identifier: Apache-2.0
 #
-<<<<<<< HEAD
-from .metrics import GCPMetricsFilter
-from .sccfindings import SecurityComandCenterFindingsFilter
-=======
-from .iampolicy import IamPolicyFilter
->>>>>>> c6f27879
+from .iampolicy import IamPolicyFilter