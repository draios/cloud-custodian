--- conflicted
+++ resolved
@@ -135,18 +135,13 @@
                 i['properties']['administrators'] = {}
 
         return super(AzureADAdministratorsFilter, self).__call__(i['properties']['administrators'])
-
-<<<<<<< HEAD
-=======
-
->>>>>>> 03fe899d
+      
 @SqlServer.filter_registry.register('auditing-policy')
 class ServerAuditingFilter(ValueFilter):
     """
     Provides a value filter targeting the auditing policy of this
     SQL Server.
 
-<<<<<<< HEAD
     Here is an example of the available fields:
 
     .. code-block:: json
@@ -160,8 +155,6 @@
           "BATCH_COMPLETED_GROUP"
         ]
 
-=======
->>>>>>> 03fe899d
     :examples:
 
     Find SQL Servers with failed database login auditing enabled
@@ -172,11 +165,7 @@
           - name: sqlserver-failed-login-audit
             resource: azure.sqlserver
             filters:
-<<<<<<< HEAD
-              - type: uditing-policy
-=======
               - type: auditing-policy
->>>>>>> 03fe899d
                 key: "auditActionsAndGroups"
                 op: contains
                 value: "FAILED_DATABASE_AUTHENTICATION_GROUP"
@@ -192,11 +181,6 @@
                 client.server_blob_auditing_policies
                 .list_by_server(i['resourceGroup'], i['name'])
             )
-<<<<<<< HEAD
-            
-=======
-
->>>>>>> 03fe899d
             if auditing_policy:
                 i['properties']['auditing_policy'] = \
                     auditing_policy[0].serialize(True).get('properties', {})
@@ -257,21 +241,13 @@
     def _process_resource_set(self, resources, event=None):
         client = self.manager.get_client()
         result = []
-<<<<<<< HEAD
-        
-=======
-
->>>>>>> 03fe899d
         for resource in resources:
             if 'c7n:vulnerability_assessment' not in resource['properties']:
                 va = list(client.server_vulnerability_assessments.list_by_server(
                     resource['resourceGroup'],
                     resource['name']))
 
-<<<<<<< HEAD
                 # there can only be a single instance named "Default".
-=======
->>>>>>> 03fe899d
                 if va:
                     resource['c7n:vulnerability_assessment'] = \
                         va[0].serialize(True).get('properties', {})
@@ -280,13 +256,6 @@
 
             recurringScans = resource['c7n:vulnerability_assessment'].get('recurringScans', {})
 
-<<<<<<< HEAD
-            
-            if ('enabled' not in self.data or self.data['enabled'] == recurringScans.get('isEnabled', False)) and\
-                ('scanReportsEnabled' not in self.data or self.data['scanReportsEnabled'] == len(recurringScans.get('emails', []))) and\
-                    ('emailAdmins' not in self.data or self.data['emailAdmins'] == recurringScans.get('emailSubscriptionAdmins', False)):
-                    result.append(resource)
-=======
             if ('enabled' not in self.data or self.data['enabled']
                 == recurringScans.get('isEnabled', False)) and\
                     ('scanReportsEnabled' not in self.data or
@@ -295,7 +264,6 @@
                         self.data['emailAdmins'] ==
                         recurringScans.get('emailSubscriptionAdmins', False)):
                 result.append(resource)
->>>>>>> 03fe899d
 
             return result
 
