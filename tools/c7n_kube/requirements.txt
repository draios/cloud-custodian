--- conflicted
+++ resolved
@@ -1,11 +1,7 @@
 cachetools==4.2.2; python_version >= "3.5" and python_version < "4.0" and (python_version >= "2.7" and python_full_version < "3.0.0" or python_full_version >= "3.6.0")
 certifi==2021.5.30; python_version >= "2.7" and python_full_version < "3.0.0" or python_full_version >= "3.5.0"
 chardet==4.0.0; python_version >= "2.7" and python_full_version < "3.0.0" or python_full_version >= "3.5.0"
-<<<<<<< HEAD
-google-auth==1.31.0; python_version >= "2.7" and python_full_version < "3.0.0" or python_full_version >= "3.6.0"
-=======
 google-auth==1.32.0; python_version >= "2.7" and python_full_version < "3.0.0" or python_full_version >= "3.6.0"
->>>>>>> 469612b3
 idna==2.10; python_version >= "2.7" and python_full_version < "3.0.0" or python_full_version >= "3.5.0"
 kubernetes==10.0.1
 oauthlib==3.1.1; python_version >= "3.6" and python_full_version < "3.0.0" or python_full_version >= "3.4.0" and python_version >= "3.6"
@@ -17,9 +13,5 @@
 requests==2.25.1; python_version >= "2.7" and python_full_version < "3.0.0" or python_full_version >= "3.5.0"
 rsa==4.7.2; python_version >= "3.5" and python_version < "4" and (python_version >= "3.6" and python_full_version < "3.0.0" or python_full_version >= "3.6.0" and python_version >= "3.6")
 six==1.16.0; python_version >= "2.7" and python_full_version < "3.0.0" or python_full_version >= "3.6.0"
-<<<<<<< HEAD
-urllib3==1.26.5; python_version >= "2.7" and python_full_version < "3.0.0" or python_full_version >= "3.5.0" and python_version < "4"
-=======
 urllib3==1.26.6; python_version >= "2.7" and python_full_version < "3.0.0" or python_full_version >= "3.5.0" and python_version < "4"
->>>>>>> 469612b3
 websocket-client==1.1.0; python_version >= "3.6"