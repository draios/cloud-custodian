--- conflicted
+++ resolved
@@ -1,10 +1,5 @@
-<<<<<<< HEAD
-boto3==1.17.96; (python_version >= "2.7" and python_full_version < "3.0.0") or (python_full_version >= "3.6.0")
-botocore==1.20.96; python_version >= "2.7" and python_full_version < "3.0.0" or python_full_version >= "3.6.0"
-=======
 boto3==1.17.102; (python_version >= "2.7" and python_full_version < "3.0.0") or (python_full_version >= "3.6.0")
 botocore==1.20.102; python_version >= "2.7" and python_full_version < "3.0.0" or python_full_version >= "3.6.0"
->>>>>>> 469612b3
 cached-property==1.5.2
 certifi==2021.5.30; python_version >= "2.7" and python_full_version < "3.0.0" or python_full_version >= "3.5.0"
 cffi==1.14.5
@@ -19,8 +14,4 @@
 requests==2.25.1; (python_version >= "2.7" and python_full_version < "3.0.0") or (python_full_version >= "3.5.0")
 s3transfer==0.4.2; python_version >= "2.7" and python_full_version < "3.0.0" or python_full_version >= "3.6.0"
 six==1.16.0; python_version >= "2.7" and python_full_version < "3.0.0" or python_full_version >= "3.6.0"
-<<<<<<< HEAD
-urllib3==1.26.5; python_version >= "2.7" and python_full_version < "3.0.0" or python_full_version >= "3.6.0" and python_version < "4"
-=======
-urllib3==1.26.6; python_version >= "2.7" and python_full_version < "3.0.0" or python_full_version >= "3.6.0" and python_version < "4"
->>>>>>> 469612b3
+urllib3==1.26.6; python_version >= "2.7" and python_full_version < "3.0.0" or python_full_version >= "3.6.0" and python_version < "4"